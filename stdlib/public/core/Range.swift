//===--- Range.swift ------------------------------------------------------===//
//
// This source file is part of the Swift.org open source project
//
// Copyright (c) 2014 - 2016 Apple Inc. and the Swift project authors
// Licensed under Apache License v2.0 with Runtime Library Exception
//
// See http://swift.org/LICENSE.txt for license information
// See http://swift.org/CONTRIBUTORS.txt for the list of Swift project authors
//
//===----------------------------------------------------------------------===//

/// An iterator over the elements of `Range<Element>`.
public struct RangeIterator<
  Element : ForwardIndex
> : IteratorProtocol, Sequence {

  /// Construct an instance that traverses the elements of `bounds`.
  @_transparent
  internal init(_bounds: Range<Element>) {
    self.startIndex = _bounds.startIndex
    self.endIndex = _bounds.endIndex
  }

  /// Advance to the next element and return it, or `nil` if no next
  /// element exists.
  public mutating func next() -> Element? {
    if startIndex == endIndex { return nil }
    let element = startIndex
    startIndex._successorInPlace()
    return element
  }

  /// The lower bound of the remaining range.
  internal var startIndex: Element

  /// The upper bound of the remaining range; not included in the
  /// generated sequence.
  internal let endIndex: Element
}

/// A collection of consecutive discrete index values.
///
/// - parameter Element: Is both the element type and the index type of the
///   collection.
///
/// Like other collections, a range containing one element has an
/// `endIndex` that is the successor of its `startIndex`; and an empty
/// range has `startIndex == endIndex`.
///
/// Axiom: for any `Range` `r`, `r[i] == i`.
///
/// Therefore, if `Element` has a maximal value, it can serve as an
/// `endIndex`, but can never be contained in a `Range<Element>`.
///
/// It also follows from the axiom above that `(-99..<100)[0] == 0`.
/// To prevent confusion (because some expect the result to be `-99`),
/// in a context where `Element` is known to be an integer type,
/// subscripting with `Element` is a compile-time error:
///
///     // error: could not find an overload for 'subscript'...
///     print(Range<Int>(start: -99, end: 100)[0])
///
/// However, subscripting that range still works in a generic context:
///
<<<<<<< HEAD
///     func brackets<Element : ForwardIndex>(x: Range<Element>, i: Element) -> Element {
///       return x[i] // Just forward to subscript
=======
///     func brackets<Element: ForwardIndexType>(x: Range<Element>, _ i: Element) -> Element {
///         return x[i] // Just forward to subscript
>>>>>>> b480ab1f
///     }
///     print(brackets(Range<Int>(start: -99, end: 100), 0))
///     // Prints "0"
public struct Range<
  Element : ForwardIndex
> : Equatable, Collection,
    CustomStringConvertible, CustomDebugStringConvertible {

  /// Construct a copy of `x`.
  public init(_ x: Range) {
    // This initializer exists only so that we can have a
    // debugDescription that actually constructs the right type when
    // evaluated
    self = x
  }

  /// Construct a range with `startIndex == start` and `endIndex ==
  /// end`.
  @_transparent
  internal init(_start: Element, end: Element) {
    self.startIndex = _start
    self.endIndex = end
  }

  /// Access the element at `position`.
  ///
  /// - Requires: `position` is a valid position in `self` and
  ///   `position != endIndex`.
  public subscript(position: Element) -> Element {
    _stdlibAssert(position != endIndex, "Index out of range")
    return position
  }

  //===--------------------------------------------------------------------===//
  // Overloads for subscript that allow us to make subscripting fail
  // at compile time, outside a generic context, when Element is an Integer
  // type. The current language design gives us no way to force r[0]
  // to work "as expected" (return the first element of the range) for
  // an arbitrary Range<Int>, so instead we make it ambiguous.  Same
  // goes for slicing.  The error message will be poor but at least it
  // is a compile-time error.
  public subscript(_: Element._DisabledRangeIndex) -> Element {
    _sanityCheckFailure("It shouldn't be possible to call this function'")
  }

  //===--------------------------------------------------------------------===//

<<<<<<< HEAD
  /// Return an *iterator* over the elements of this *sequence*.
=======
  /// Returns a generator over the elements of this sequence.
>>>>>>> b480ab1f
  ///
  /// - Complexity: O(1).
  public func iterator() -> RangeIterator<Element> {
    return RangeIterator(_bounds: self)
  }

  /// The range's lower bound.
  ///
  /// Identical to `endIndex` in an empty range.
  public var startIndex: Element

  /// The range's upper bound.
  ///
  /// `endIndex` is not a valid argument to `subscript`, and is always
  /// reachable from `startIndex` by zero or more applications of
  /// `successor()`.
  public var endIndex: Element

  /// A textual representation of `self`.
  public var description: String {
    return "\(startIndex)..<\(endIndex)"
  }

  /// A textual representation of `self`, suitable for debugging.
  public var debugDescription: String {
    return "Range(\(String(reflecting: startIndex))..<\(String(reflecting: endIndex)))"
  }
}

extension Range : CustomReflectable {
  public var customMirror: Mirror {
    return Mirror(self, children: ["startIndex": startIndex, "endIndex": endIndex])
  }
}

/// O(1) implementation of `contains()` for ranges of comparable elements.
extension Range where Element : Comparable {
  @warn_unused_result
  public func _customContainsEquatableElement(element: Element) -> Bool? {
    return element >= self.startIndex && element < self.endIndex
  }

  // FIXME: copied from SequenceAlgorithms as a workaround for
  // https://bugs.swift.org/browse/SR-435
  @warn_unused_result
  public func contains(element: Element) -> Bool {
    if let result = _customContainsEquatableElement(element) {
      return result
    }

    for e in self {
      if e == element {
        return true
      }
    }
    return false
  }
}

@warn_unused_result
public func == <Element>(lhs: Range<Element>, rhs: Range<Element>) -> Bool {
  return lhs.startIndex == rhs.startIndex &&
      lhs.endIndex == rhs.endIndex
}

/// Forms a half-open range that contains `minimum`, but not
/// `maximum`.
@_transparent
@warn_unused_result
public func ..< <Pos : ForwardIndex> (minimum: Pos, maximum: Pos)
  -> Range<Pos> {
  return Range(_start: minimum, end: maximum)
}

/// Forms a closed range that contains both `minimum` and `maximum`.
@_transparent
@warn_unused_result
public func ... <Pos : ForwardIndex> (
  minimum: Pos, maximum: Pos
) -> Range<Pos> {
  return Range(_start: minimum, end: maximum.successor())
}

//===--- Prefer Ranges to Intervals, and add checking ---------------------===//

/// Forms a half-open range that contains `start`, but not `end`.
///
/// - Requires: `start <= end`.
@_transparent
@warn_unused_result
public func ..< <Pos : ForwardIndex where Pos : Comparable> (
  start: Pos, end: Pos
) -> Range<Pos> {
  _require(start <= end, "Can't form Range with end < start")
  return Range(_start: start, end: end)
}

/// Forms a closed range that contains both `start` and `end`.
/// - Requires: `start <= end`.
@_transparent
@warn_unused_result
public func ... <Pos : ForwardIndex where Pos : Comparable> (
  start: Pos, end: Pos
) -> Range<Pos> {
  _require(start <= end, "Can't form Range with end < start")
  _require(end.successor() > end, "Range end index has no valid successor")
  return Range(_start: start, end: end.successor())
}

@warn_unused_result
public func ~= <I : ForwardIndex where I : Comparable> (
  pattern: Range<I>, value: I
) -> Bool {
  return pattern.contains(value)
}

@available(*, unavailable, renamed="RangeIterator")
public struct RangeGenerator<Element : ForwardIndex> {}

extension RangeIterator {
  @available(*, unavailable, message="use the 'iterator()' method on the collection")
  public init(_ bounds: Range<Element>) {
    fatalError("unavailable function can't be called")
  }
}

extension Range {
  @available(*, unavailable, message="use the '..<' operator")
  public init(start: Element, end: Element) {
    fatalError("unavailable function can't be called")
  }
}
<|MERGE_RESOLUTION|>--- conflicted
+++ resolved
@@ -63,13 +63,8 @@
 ///
 /// However, subscripting that range still works in a generic context:
 ///
-<<<<<<< HEAD
 ///     func brackets<Element : ForwardIndex>(x: Range<Element>, i: Element) -> Element {
 ///       return x[i] // Just forward to subscript
-=======
-///     func brackets<Element: ForwardIndexType>(x: Range<Element>, _ i: Element) -> Element {
-///         return x[i] // Just forward to subscript
->>>>>>> b480ab1f
 ///     }
 ///     print(brackets(Range<Int>(start: -99, end: 100), 0))
 ///     // Prints "0"
@@ -117,11 +112,7 @@
 
   //===--------------------------------------------------------------------===//
 
-<<<<<<< HEAD
-  /// Return an *iterator* over the elements of this *sequence*.
-=======
-  /// Returns a generator over the elements of this sequence.
->>>>>>> b480ab1f
+  /// Returns an iterator over the elements of this sequence.
   ///
   /// - Complexity: O(1).
   public func iterator() -> RangeIterator<Element> {
