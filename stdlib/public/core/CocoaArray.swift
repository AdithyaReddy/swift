--- conflicted
+++ resolved
@@ -63,18 +63,10 @@
       self.buffer.countByEnumerating(with: $0, objects: nil, count: 0)
     }
     
-<<<<<<< HEAD
     return contiguousCount >= subRange.upperBound
-    ? unsafeBitCast(
-      enumerationState.itemsPtr, to: UnsafeMutablePointer<AnyObject>.self
-      ) + subRange.lowerBound
-    : nil
-=======
-    return contiguousCount >= subRange.endIndex
       ? UnsafeMutablePointer<AnyObject>(enumerationState.itemsPtr!)
-        + subRange.startIndex
+        + subRange.lowerBound
       : nil
->>>>>>> 9cdbec13
   }
 
   @_transparent
